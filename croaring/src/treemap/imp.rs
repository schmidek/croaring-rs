--- conflicted
+++ resolved
@@ -564,8 +564,7 @@
     pub fn to_vec(&self) -> Vec<u64> {
         let treemap_size: usize = self.cardinality().try_into().unwrap();
 
-<<<<<<< HEAD
-        let mut result: Vec<u64> = Vec::with_capacity(treemap_size as usize);
+        let mut result: Vec<u64> = Vec::with_capacity(treemap_size);
         let mut buffer = [0; 1024];
 
         for (&key, bitmap) in &self.map {
@@ -577,12 +576,6 @@
                 }
                 result.extend(buffer[..n].iter().map(|&bit| util::join(key, bit)))
             }
-=======
-        let mut buffer: Vec<u64> = Vec::with_capacity(treemap_size);
-
-        for (key, bitmap) in &self.map {
-            bitmap.iter().for_each(|bit| buffer.push(util::join(*key, bit)));
->>>>>>> 5557373c
         }
 
         result
